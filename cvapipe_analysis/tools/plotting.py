import os
import vtk
import math
import operator
import numpy as np
import pandas as pd
from tqdm import tqdm
from pathlib import Path
from functools import reduce
import matplotlib.pyplot as plt
from matplotlib import animation
from typing import Optional
from scipy import cluster as spcluster
from vtk.util.numpy_support import vtk_to_numpy as vtk2np
from vtk.util.numpy_support import numpy_to_vtk as np2vtk

from cvapipe_analysis.tools import general


class PlotMaker(general.LocalStagingWriter):
    """
    Support class. Should not be instantiated directly.

    WARNING: All classes are assumed to know the whole
    structure of directories inside the local_staging
    folder and this is hard coded. Therefore, classes
    may break if you move saved files from the places
    their are saved.
    """

    figs = []
    df = None
    dpi = 72

    def __init__(self, config):
        super().__init__(config)

    def set_dataframe(self, df, dropna=[]):
        self.df_original = df.copy()
        if dropna:
            self.df_original = self.df_original.dropna(subset=dropna)
        self.df = self.df_original

    def check_dataframe_exists(self):
        if self.df is None:
            raise ValueError("Please set a dataframe first.")
        return True

    def filter_dataframe(self, filters):
        self.check_dataframe_exists()
        self.df = self.get_filtered_dataframe(self.df_original, filters)

    def execute(self, display=True, **kwargs):
        if "dpi" in kwargs:
            self.dpi = kwargs["dpi"]
        prefix = None if "prefix" not in kwargs else kwargs["prefix"]
        self.workflow()
        self.save(display, prefix)
        self.figs = []

    def save(self, display=True, prefix=None):
        for (fig, signature) in self.figs:
            if display:
                fig.show()
            else:
                fname = signature
                if prefix is not None:
                    fname = f"{prefix}_{signature}"
                print(fname)
                fig.savefig(
                    self.abs_path_local_staging / f"{self.subfolder}/{fname}.png"
                )
                plt.close(fig)

    @staticmethod
    def get_filtered_dataframe(df, filters):
        for k, v in filters.items():
            values = v if isinstance(v, list) else [v]
            df = df.loc[df[k].isin(values)]
        return df

    @staticmethod
    def get_dataframe_desc(df):
        desc = "-".join(
            [str(sorted(df[f].unique())) for f in ["intensity", "shapemode", "bin"]]
        )
        desc = (
            desc.replace("[", "").replace("]", "").replace("'", "").replace(", ", ":")
        )
        return desc


class StereotypyPlotMaker(PlotMaker):
    """
    Class for ranking and plotting structures according
    to their stereotypy value.

    WARNING: This class should not depend on where
    the local_staging folder is.
    """

    def __init__(self, config, subfolder: Optional[str] = None):
        super().__init__(config)
        self.structures = config["structures"]["desc"]
        if subfolder is None:
            self.subfolder = "stereotypy/plots"
        else:
            self.subfolder = subfolder
        self.max_number_of_pairs = 0

    def set_max_number_of_pairs(self, n):
        self.max_number_of_pairs = n if n > 0 else 0

    def make_boxplot(self):
        self.check_dataframe_exists()
        labels = []
        fig, ax = plt.subplots(1, 1, figsize=(7, 8), dpi=self.dpi)
        for sid, sname in enumerate(reversed(self.structures.keys())):
            df_s = self.df.loc[self.df.structure_name == sname]
            if self.max_number_of_pairs > 0:
                df_s = df_s.sample(n=np.min([len(df_s), self.max_number_of_pairs]))
            npairs = len(df_s)
            y = np.random.normal(size=npairs, loc=sid, scale=0.1)
            ax.scatter(df_s.Pearson, y, s=1, c="k", alpha=0.1)
            box = ax.boxplot(
                df_s.Pearson,
                positions=[sid],
                showmeans=True,
                widths=0.75,
                sym="",
                vert=False,
                patch_artist=True,
                meanprops={
                    "marker": "s",
                    "markerfacecolor": "black",
                    "markeredgecolor": "white",
                    "markersize": 5,
                },
            )
            label = f"{self.structures[sname][0]} (N={npairs:04d})"
            labels.append(label)
            box["boxes"][0].set(facecolor=self.structures[sname][1])
            box["medians"][0].set(color="black")
        ax.set_yticklabels(labels)
        ax.set_xlim(-0.2, 1.0)
        ax.set_xlabel("Pearson correlation coefficient", fontsize=14)
        ax.set_title(self.get_dataframe_desc(self.df))
        ax.grid(True)
        plt.tight_layout()
        self.figs.append((fig, self.get_dataframe_desc(self.df)))
        return

    def workflow(self):
        self.make_boxplot()


class ConcordancePlotMaker(PlotMaker):
    """
    Class for creating concordance heatmaps.

    WARNING: This class should not depend on where
    the local_staging folder is.
    """

    def __init__(self, config, subfolder: Optional[str] = None):
        super().__init__(config)
        self.structures = config["structures"]["desc"]
        if subfolder is None:
            self.subfolder = "concordance/plots"
        else:
            self.subfolder = subfolder

    def get_dataframe_of_center_bin(self, intensity, shapemode):
        center_bin = int(0.5 * (len(self.config["pca"]["map_points"]) + 1))
        return self.get_filtered_dataframe(
            self.df_original,
            {"intensity": intensity, "shapemode": shapemode, "bin": [center_bin]},
        )

    @staticmethod
    def get_correlation_matrix(df, rank):
        df_corr = (
            df.groupby(["structure_name1", "structure_name2"])
            .agg(["mean"])
            .reset_index()
        )
        df_corr = df_corr.pivot(
            index="structure_name1",
            columns="structure_name2",
            values=("Pearson", "mean"),
        )
        df_corr = df_corr[rank]
        df_corr = df_corr.loc[rank]
        matrix = df_corr.values
        np.fill_diagonal(matrix, 1.0)
        return matrix

    def build_correlation_matrix(self):
        bins = sorted(self.df.bin.unique())
        if len(bins) > 2:
            raise ValueError(f"More than 2 bin values found: {bins}")
        matrices = []
        for b in bins:
            df_bin = self.df.loc[self.df.bin == b]
            matrices.append(self.get_correlation_matrix(df_bin, self.structures))
        self.matrix = matrices[0]
        if len(bins) > 1:
            matrix_inf = np.tril(matrices[0], -1)
            matrix_sup = np.triu(matrices[1], 1)
            self.matrix = matrix_inf + matrix_sup
        return

    def make_relative_heatmap(self):
        df = self.get_dataframe_of_center_bin(self.intensity, self.shapemode)
        corr = self.get_correlation_matrix(df, self.structures)
        self.matrix = corr - self.matrix
        np.fill_diagonal(self.matrix, 0)
        self.make_heatmap(diagonal=True, cmap="PRGn", prefix="heatmap_relative")
        return

    def make_heatmap(self, diagonal=False, cmap="RdBu", **kwargs):
        ns = self.matrix.shape[0]
        fig, ax = plt.subplots(1, 1, figsize=(8, 8), dpi=self.dpi)
        ax.imshow(-self.matrix, cmap=cmap, vmin=-1.0, vmax=1.0)
        ax.set_xticks(np.arange(self.matrix.shape[0]))
        ax.set_yticks(np.arange(self.matrix.shape[0]))
        ax.get_xaxis().set_ticklabels([])
        ax.get_yaxis().set_ticklabels([v[0] for k, v in self.structures.items()])
        for edge, spine in ax.spines.items():
            spine.set_visible(False)
        ax.set_xticks(np.arange(ns + 1) - 0.5, minor=True)
        ax.set_yticks(np.arange(ns + 1) - 0.5, minor=True)
        ax.grid(which="minor", color="w", linestyle="-", linewidth=2)
        ax.tick_params(which="both", bottom=False, left=False)
        if diagonal:
            ax.plot([-0.5, ns - 0.5], [-0.5, ns - 0.5], "k-", linewidth=2)
        ax.set_title(self.get_dataframe_desc(self.df))
        prefix = "heatmap" if "prefix" not in kwargs else kwargs["prefix"]
        self.figs.append((fig, f"{prefix}_" + self.get_dataframe_desc(self.df)))
        return

    def make_dendrogram(self):
        Z = spcluster.hierarchy.linkage(self.matrix, "average")
        Z = spcluster.hierarchy.optimal_leaf_ordering(Z, self.matrix)
        fig, ax = plt.subplots(1, 1, figsize=(8, 3))
        dn = spcluster.hierarchy.dendrogram(
            Z, labels=[v[0] for k, v in self.structures.items()], leaf_rotation=90
        )
        ax.set_title(self.get_dataframe_desc(self.df))
        self.figs.append((fig, "dendrogram_" + self.get_dataframe_desc(self.df)))
        return

    def check_and_store_parameters(self):
        bins = self.df.bin.unique()
        if len(bins) > 2:
            raise ValueError(f"More than 2 bins found in the dataframe: {bins}")
        intensities = self.df.intensity.unique()
        if len(intensities) > 1:
            raise ValueError(
                f"Multiples intensities found in the dataframe: {intensities}"
            )
        shapemodes = self.df.shapemode.unique()
        if len(shapemodes) > 1:
            raise ValueError(
                f"Multiples shapemodes found in the dataframe: {shapemodes}"
            )
        self.intensity = intensities[0]
        self.shapemode = shapemodes[0]
        self.bins = bins
        self.multiple_bins = len(bins) > 1
        return

    def workflow(self):
        self.check_and_store_parameters()
        self.build_correlation_matrix()
        self.make_heatmap(diagonal=self.multiple_bins)
        if self.multiple_bins:
            self.make_relative_heatmap()
        else:
            self.make_dendrogram()
        return


class ShapeModePlotMaker(PlotMaker):
    """
    Class for creating plots for shape mode step.

    WARNING: This class should not depend on where
    the local_staging folder is.
    """

    def __init__(self, config, subfolder: Optional[str] = None):
        super().__init__(config)
        if subfolder is None:
            self.subfolder = "shapemode/avgshape"
        else:
            self.subfolder = subfolder

    def plot_explained_variance(self, pca):
        npcs_to_calc = self.config["pca"]["number_of_pcs"]
        fig, ax = plt.subplots(1, 1, figsize=(8, 5), dpi=self.dpi)
        ax.plot(100 * pca.explained_variance_ratio_[:npcs_to_calc], "-o")
        title = "Cum. variance: (1+2) = {0}%, Total = {1}%".format(
            int(100 * pca.explained_variance_ratio_[:2].sum()),
            int(100 * pca.explained_variance_ratio_[:].sum()),
        )
        ax.set_xlabel("Component", fontsize=18)
        ax.set_ylabel("Explained variance (%)", fontsize=18)
        ax.set_xticks(np.arange(npcs_to_calc))
        ax.set_xticklabels(np.arange(1, 1 + npcs_to_calc))
        ax.set_title(title, fontsize=18)
        plt.tight_layout()
        self.figs.append((fig, "explained_variance"))
        return

    def animate_contours(self, contours, prefix):
<<<<<<< HEAD
        nbins = len(self.config['pca']['map_points'])
        hmin, hmax, vmin, vmax = self.config['pca']['plot']['limits']
        offset = 0.05*(hmax-hmin)
=======
        nbins = len(self.config["pca"]["map_points"])
        hmin, hmax, vmin, vmax = self.config["pca"]["plot_limits"]
        offset = 0.05 * (hmax - hmin)
>>>>>>> b7df6cd5

        fig, ax = plt.subplots(1, 1, figsize=(3, 3))
        plt.tight_layout()
        plt.close()
        ax.set_xlim(hmin - offset, hmax + offset)
        ax.set_ylim(vmin - offset, vmax + offset)
        ax.set_aspect("equal")

        lines = []
        for alias, _ in contours.items():
            for obj, value in self.config["data"]["segmentation"].items():
                if value["alias"] == alias:
                    break
            (line,) = ax.plot([], [], lw=2, color=value["color"])
            lines.append(line)

        def animate(i):
            for alias, line in zip(contours.keys(), lines):
                ct = contours[alias][i]
                mx = ct[:, 0]
                my = ct[:, 1]
                line.set_data(mx, my)
            return lines

        anim = animation.FuncAnimation(
            fig, animate, frames=nbins, interval=100, blit=True
        )
        fname = self.abs_path_local_staging / f"{self.subfolder}/{prefix}.gif"
        anim.save(fname, writer="imagemagick", fps=nbins)
        plt.close("all")
        return

    @staticmethod
    def find_plane_mesh_intersection(mesh, proj):

        # Find axis orthogonal to the projection of interest
        axis = [a for a in [0, 1, 2] if a not in proj][0]

        # Get all mesh points
        points = vtk2np(mesh.GetPoints().GetData())

        if not np.abs(points[:, axis]).sum():
            raise Exception("Only zeros found in the plane axis.")

        mid = np.mean(points[:, axis])

        # Set the plane a little off center to avoid undefined intersections
        # Without this the code hangs when the mesh has any edge aligned with the
        # projection plane
        mid += 0.75
        offset = 0.1 * np.ptp(points, axis=0).max()

        # Create a vtkPlaneSource
        plane = vtk.vtkPlaneSource()
        plane.SetXResolution(4)
        plane.SetYResolution(4)
        if axis == 0:
            plane.SetOrigin(
                mid, points[:, 1].min() - offset, points[:, 2].min() - offset
            )
            plane.SetPoint1(
                mid, points[:, 1].min() - offset, points[:, 2].max() + offset
            )
            plane.SetPoint2(
                mid, points[:, 1].max() + offset, points[:, 2].min() - offset
            )
        if axis == 1:
            plane.SetOrigin(
                points[:, 0].min() - offset, mid, points[:, 2].min() - offset
            )
            plane.SetPoint1(
                points[:, 0].min() - offset, mid, points[:, 2].max() + offset
            )
            plane.SetPoint2(
                points[:, 0].max() + offset, mid, points[:, 2].min() - offset
            )
        if axis == 2:
            plane.SetOrigin(
                points[:, 0].min() - offset, points[:, 1].min() - offset, mid
            )
            plane.SetPoint1(
                points[:, 0].min() - offset, points[:, 1].max() + offset, mid
            )
            plane.SetPoint2(
                points[:, 0].max() + offset, points[:, 1].min() - offset, mid
            )
        plane.Update()
        plane = plane.GetOutput()

        # Trangulate the plane
        triangulate = vtk.vtkTriangleFilter()
        triangulate.SetInputData(plane)
        triangulate.Update()
        plane = triangulate.GetOutput()

        # Calculate intersection
        intersection = vtk.vtkIntersectionPolyDataFilter()
        intersection.SetInputData(0, mesh)
        intersection.SetInputData(1, plane)
        intersection.Update()
        intersection = intersection.GetOutput()

        # Get coordinates of intersecting points
        points = vtk2np(intersection.GetPoints().GetData())

        # Sorting points clockwise
        # This has been discussed here:
        # https://stackoverflow.com/questions/51074984/sorting-according-to-clockwise-point-coordinates/51075469
        # but seems not to be very efficient. Better version is proposed here:
        # https://stackoverflow.com/questions/57566806/how-to-arrange-the-huge-list-of-2d-coordinates-in-a-clokwise-direction-in-python
        coords = points[:, proj]
        center = tuple(
            map(
                operator.truediv,
                reduce(lambda x, y: map(operator.add, x, y), coords),
                [len(coords)] * 2,
            )
        )
        coords = sorted(
            coords,
            key=lambda coord: (
                -135
                - math.degrees(
                    math.atan2(*tuple(map(operator.sub, coord, center))[::-1])
                )
            )
            % 360,
        )

        # Store sorted coordinates
        # points[:, proj] = coords
        return np.array(coords)

    @staticmethod
    def get_2d_contours(named_meshes, swapxy_on_zproj=False):
        contours = {}
<<<<<<< HEAD
        projs = [[0, 1], [0, 2], [1, 2]]
        if swapxy_on_zproj:
            projs = [[0, 1], [1, 2], [0, 2]]
        for dim, proj in zip(['z', 'y', 'x'], projs):
=======
        for dim, proj in zip(["z", "y", "x"], [[0, 1], [0, 2], [1, 2]]):
>>>>>>> b7df6cd5
            contours[dim] = {}
            for alias, meshes in named_meshes.items():
                contours[dim][alias] = []
                for mesh in meshes:
                    coords = ShapeModePlotMaker.find_plane_mesh_intersection(mesh, proj)
                    if swapxy_on_zproj and dim=='z':
                        coords = coords[:, ::-1]
                    contours[dim][alias].append(coords)
        return contours

    def workflow(self):
        return<|MERGE_RESOLUTION|>--- conflicted
+++ resolved
@@ -314,15 +314,9 @@
         return
 
     def animate_contours(self, contours, prefix):
-<<<<<<< HEAD
-        nbins = len(self.config['pca']['map_points'])
-        hmin, hmax, vmin, vmax = self.config['pca']['plot']['limits']
-        offset = 0.05*(hmax-hmin)
-=======
         nbins = len(self.config["pca"]["map_points"])
-        hmin, hmax, vmin, vmax = self.config["pca"]["plot_limits"]
+        hmin, hmax, vmin, vmax = self.config["pca"]["plot"]["limits"]
         offset = 0.05 * (hmax - hmin)
->>>>>>> b7df6cd5
 
         fig, ax = plt.subplots(1, 1, figsize=(3, 3))
         plt.tight_layout()
@@ -459,14 +453,10 @@
     @staticmethod
     def get_2d_contours(named_meshes, swapxy_on_zproj=False):
         contours = {}
-<<<<<<< HEAD
         projs = [[0, 1], [0, 2], [1, 2]]
         if swapxy_on_zproj:
             projs = [[0, 1], [1, 2], [0, 2]]
-        for dim, proj in zip(['z', 'y', 'x'], projs):
-=======
-        for dim, proj in zip(["z", "y", "x"], [[0, 1], [0, 2], [1, 2]]):
->>>>>>> b7df6cd5
+        for dim, proj in zip(["z", "y", "x"], projs):
             contours[dim] = {}
             for alias, meshes in named_meshes.items():
                 contours[dim][alias] = []
