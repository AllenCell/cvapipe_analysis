--- conflicted
+++ resolved
@@ -2,7 +2,6 @@
 
 # on: pull_request
 
-<<<<<<< HEAD
 jobs:
   test:
     runs-on: ${{ matrix.os }}
@@ -26,34 +25,10 @@
         pytest cvapipe_analysis/tests/
     - name: Upload codecov
       uses: codecov/codecov-action@v1
-=======
-# jobs:
-#   test:
-#     runs-on: ${{ matrix.os }}
-#     strategy:
-#       matrix:
-#         python-version: [3.7, 3.8]
-#         os: [ubuntu-latest, macOS-latest]
-
-#     steps:
-#     - uses: actions/checkout@v1
-#     - name: Set up Python ${{ matrix.python-version }}
-#       uses: actions/setup-python@v1
-#       with:
-#         python-version: ${{ matrix.python-version }}
-#     - name: Install Dependencies
-#       run: |
-#         python -m pip install --upgrade pip
-#         pip install .[test]
-#     - name: Test with pytest
-#       run: |
-#         pytest cvapipe_analysis/tests/
->>>>>>> 3e5e3cd4
 
 #   lint:
 #     runs-on: ubuntu-latest
 
-<<<<<<< HEAD
     steps:
     - uses: actions/checkout@v1
     - name: Set up Python
@@ -69,22 +44,4 @@
         flake8 cvapipe_analysis --count --verbose --show-source --statistics
     - name: Check with black
       run: |
-        black --check cvapipe_analysis
-=======
-#     steps:
-#     - uses: actions/checkout@v1
-#     - name: Set up Python
-#       uses: actions/setup-python@v1
-#       with:
-#         python-version: 3.8
-#     - name: Install Dependencies
-#       run: |
-#         python -m pip install --upgrade pip
-#         pip install .[test]
-#     - name: Lint with flake8
-#       run: |
-#         flake8 cvapipe_analysis --count --verbose --show-source --statistics
-#     - name: Check with black
-#       run: |
-#         black --check cvapipe_analysis
->>>>>>> 3e5e3cd4
+        black --check cvapipe_analysis